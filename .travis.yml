language: c
compiler:
  - gcc

env:
  global:
  - secure: "Ew7lp+iYq+u3BSGayVdiOAC2iMkZWMNePkqJA1xKcpzA4kqIJxn9Hmfr5WHOaf5U2hRWd9Af5pkuuxxHvKDD5zkjqYFXtVW4BLLPxjy2opf3p21BjhcUuqKj99GkMZezrKK1JQOHtBktHwCVB2pIhZBE9tIqdFdSFlkjbqINgriyivSNMlTlfJdzOJPKz2vWOJgCQEO0ex5z1D4XXj6da3ngluPTul/aE0epVj076yo/uvIrFebgRfyU0aAkXlAU9WhWzIfVzpfG/uI/IZiRgik1DUP54MxNqCJ0hwv+V2Vdk9ncGG9sPZaLmCF7VkCTabx8FNYFZL3cLsR6lSJs5WN6J74G6zpS1KC732nmi13Cq7vAbnyCgZX1xqPCn6DgnvzO97CazGjniKimoo4ojWwFBmyaYxh+SKkJNE8stwqFWDfZb0dQfedZSsoU2S2RBUKOkug5fbOiQibV5yos9sfLSfw/+nhy9eD6Oft+hx4iE8GlbVoqhajUivUEdt99Z06kXJX/hAAcxq96HmspoXvWiDsFNSmfJwYHYyxQq5S0Xp1h95JCRGb+nKwNJ+saN83nYG7yXgs85TWu3WX62aN+PxyE03FMKPK37ZxETu9bbB6UGVfEjLXk57VkixRZnj2s5G5ytAbZ8DIZXwPOzmQcqf1sHZPDGdSbt6AXGLU="

<<<<<<< HEAD
before_install:
  - echo -n | openssl s_client -connect scan.coverity.com:443 | sed -ne '/-BEGIN CERTIFICATE-/,/-END CERTIFICATE-/p' | sudo tee -a /etc/ssl/certs/ca-
=======
script:
  - set -e
  - if [[ "$TRAVIS_PULL_REQUEST" != "false" ]]; then ./scripts/check-signed-off-by.sh; fi
  - cd sim
  - cargo test
  - cargo test --features sig-rsa
  - cargo test --features sig-ecdsa
  - cargo test --features overwrite-only
  - cargo test --features validate-slot0
>>>>>>> 2844faac

addons:
  coverity_scan:
    project:
      name: "runtimeco/mcuboot"
      version: 1.0
      description: "Secure boot for 32-bit Microcontrollers!"
    notification_email: utzig@apache.org
    build_command: "make -f Makefile.coverity"
    branch_pattern: "coverity_scan"

# do nothing here because coverity already runs the "build_command" above
script: ""<|MERGE_RESOLUTION|>--- conflicted
+++ resolved
@@ -6,26 +6,14 @@
   global:
   - secure: "Ew7lp+iYq+u3BSGayVdiOAC2iMkZWMNePkqJA1xKcpzA4kqIJxn9Hmfr5WHOaf5U2hRWd9Af5pkuuxxHvKDD5zkjqYFXtVW4BLLPxjy2opf3p21BjhcUuqKj99GkMZezrKK1JQOHtBktHwCVB2pIhZBE9tIqdFdSFlkjbqINgriyivSNMlTlfJdzOJPKz2vWOJgCQEO0ex5z1D4XXj6da3ngluPTul/aE0epVj076yo/uvIrFebgRfyU0aAkXlAU9WhWzIfVzpfG/uI/IZiRgik1DUP54MxNqCJ0hwv+V2Vdk9ncGG9sPZaLmCF7VkCTabx8FNYFZL3cLsR6lSJs5WN6J74G6zpS1KC732nmi13Cq7vAbnyCgZX1xqPCn6DgnvzO97CazGjniKimoo4ojWwFBmyaYxh+SKkJNE8stwqFWDfZb0dQfedZSsoU2S2RBUKOkug5fbOiQibV5yos9sfLSfw/+nhy9eD6Oft+hx4iE8GlbVoqhajUivUEdt99Z06kXJX/hAAcxq96HmspoXvWiDsFNSmfJwYHYyxQq5S0Xp1h95JCRGb+nKwNJ+saN83nYG7yXgs85TWu3WX62aN+PxyE03FMKPK37ZxETu9bbB6UGVfEjLXk57VkixRZnj2s5G5ytAbZ8DIZXwPOzmQcqf1sHZPDGdSbt6AXGLU="
 
-<<<<<<< HEAD
 before_install:
   - echo -n | openssl s_client -connect scan.coverity.com:443 | sed -ne '/-BEGIN CERTIFICATE-/,/-END CERTIFICATE-/p' | sudo tee -a /etc/ssl/certs/ca-
-=======
-script:
-  - set -e
-  - if [[ "$TRAVIS_PULL_REQUEST" != "false" ]]; then ./scripts/check-signed-off-by.sh; fi
-  - cd sim
-  - cargo test
-  - cargo test --features sig-rsa
-  - cargo test --features sig-ecdsa
-  - cargo test --features overwrite-only
-  - cargo test --features validate-slot0
->>>>>>> 2844faac
 
 addons:
   coverity_scan:
     project:
       name: "runtimeco/mcuboot"
-      version: 1.0
+      version: 1.1.0
       description: "Secure boot for 32-bit Microcontrollers!"
     notification_email: utzig@apache.org
     build_command: "make -f Makefile.coverity"
